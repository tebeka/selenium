package selenium

import (
	"bufio"
	"errors"
	"fmt"
	"io"
	"io/ioutil"
	"net/http"
	"os"
	"os/exec"
	"regexp"
	"strconv"
	"strings"
	"time"
)

// ServiceOption configures a Service instance.
type ServiceOption func(*Service) error

// Display specifies the value to which set the DISPLAY environment variable,
// as well as the path to the Xauthority file containing credentials needed to
// write to that X server.
func Display(d, xauthPath string) ServiceOption {
	return func(s *Service) error {
		if s.display != "" {
			return fmt.Errorf("service display already set: %v", s.display)
		}
		if s.xauthPath != "" {
			return fmt.Errorf("service xauth path already set: %v", s.xauthPath)
		}
		if !isDisplay(d) {
			return fmt.Errorf("supplied display %q must be of the format 'x' or 'x.y' where x and y are integers", d)
		}
		s.display = d
		s.xauthPath = xauthPath
		return nil
	}
}

// isDisplay validates that the given disp is in the format "x" or "x.y", where
// x and y are both integers.
func isDisplay(disp string) bool {
	ds := strings.Split(disp, ".")
	if len(ds) > 2 {
		return false
	}

	for _, d := range ds {
		if _, err := strconv.Atoi(d); err != nil {
			return false
		}
	}
	return true
}

// StartFrameBuffer causes an X virtual frame buffer to start before the
// WebDriver service. The frame buffer process will be terminated when the
// service itself is stopped.
//
// This is equivalent to calling StartFrameBufferWithOptions with an empty
// map.
func StartFrameBuffer() ServiceOption {
	return StartFrameBufferWithOptions(FrameBufferOptions{})
}

// FrameBufferOptions describes the options that can be used to create a frame buffer.
type FrameBufferOptions struct {
	// ScreenSize is the option for the frame buffer screen size.
	// This is of the form "{width}x{height}[x{depth}]".  For example: "1024x768x24"
	ScreenSize string
}

// StartFrameBufferWithOptions causes an X virtual frame buffer to start before
// the WebDriver service. The frame buffer process will be terminated when the
// service itself is stopped.
func StartFrameBufferWithOptions(options FrameBufferOptions) ServiceOption {
	return func(s *Service) error {
		if s.display != "" {
			return fmt.Errorf("service display already set: %v", s.display)
		}
		if s.xauthPath != "" {
			return fmt.Errorf("service xauth path already set: %v", s.xauthPath)
		}
		if s.xvfb != nil {
			return fmt.Errorf("service Xvfb instance already running")
		}
		fb, err := NewFrameBufferWithOptions(options)
		if err != nil {
			return fmt.Errorf("error starting frame buffer: %v", err)
		}
		s.xvfb = fb
		return Display(fb.Display, fb.AuthPath)(s)
	}
}

// Output specifies that the WebDriver service should log to the provided
// writer.
func Output(w io.Writer) ServiceOption {
	return func(s *Service) error {
		s.output = w
		return nil
	}
}

// GeckoDriver sets the path to the geckodriver binary for the Selenium Server.
// Unlike other drivers, Selenium Server does not support specifying the
// geckodriver path at runtime. This ServiceOption is only useful when calling
// NewSeleniumService.
func GeckoDriver(path string) ServiceOption {
	return func(s *Service) error {
		s.geckoDriverPath = path
		return nil
	}
}

// JavaPath specifies the path to the JRE for a Selenium service.
func JavaPath(path string) ServiceOption {
	return func(s *Service) error {
		s.javaPath = path
		return nil
	}
}

// Service controls a locally-running Selenium subprocess.
type Service struct {
	port            int
	addr            string
	cmd             *exec.Cmd
	shutdownURLPath string

	display, xauthPath string
	xvfb               *FrameBuffer

	geckoDriverPath, javaPath string

	output io.Writer
}

// FrameBuffer returns the FrameBuffer if one was started by the service and nil otherwise.
func (s Service) FrameBuffer() *FrameBuffer {
	return s.xvfb
}

// NewSeleniumService starts a Selenium instance in the background.
func NewSeleniumService(jarPath string, port int, opts ...ServiceOption) (*Service, error) {
<<<<<<< HEAD
	cmd := exec.Command("java", "-jar", jarPath, "-port", strconv.Itoa(port))
	s, err := newService(cmd, port, opts...)
=======
	cmd := newExecCommand("java", "-jar", jarPath, "-port", strconv.Itoa(port))
	s, err := newService(cmd, "/wd/hub", port, opts...)
>>>>>>> 31a4f14a
	if err != nil {
		return nil, err
	}
	if s.javaPath != "" {
		s.cmd.Path = s.javaPath
	}
	if s.geckoDriverPath != "" {
		s.cmd.Args = append([]string{"java", "-Dwebdriver.gecko.driver=" + s.geckoDriverPath}, cmd.Args[1:]...)
	}
	if err := s.start(port); err != nil {
		return nil, err
	}
	return s, nil
}

// NewChromeDriverService starts a ChromeDriver instance in the background.
func NewChromeDriverService(path string, port int, opts ...ServiceOption) (*Service, error) {
	cmd := exec.Command(path, "--port="+strconv.Itoa(port), "--url-base=wd/hub", "--verbose")
	s, err := newService(cmd, "/wd/hub", port, opts...)
	if err != nil {
		return nil, err
	}
	s.shutdownURLPath = "/shutdown"
	if err := s.start(port); err != nil {
		return nil, err
	}
	return s, nil
}

// NewGeckoDriverService starts a GeckoDriver instance in the background.
func NewGeckoDriverService(path string, port int, opts ...ServiceOption) (*Service, error) {
	cmd := exec.Command(path, "--port", strconv.Itoa(port))
	s, err := newService(cmd, "", port, opts...)
	if err != nil {
		return nil, err
	}
	if err := s.start(port); err != nil {
		return nil, err
	}
	return s, nil
}

func newService(cmd *exec.Cmd, urlPrefix string, port int, opts ...ServiceOption) (*Service, error) {
	s := &Service{
		port: port,
		addr: fmt.Sprintf("http://localhost:%d%s", port, urlPrefix),
	}
	for _, opt := range opts {
		if err := opt(s); err != nil {
			return nil, err
		}
	}
	cmd.Stderr = s.output
	cmd.Stdout = s.output
	cmd.Env = os.Environ()
	// TODO(minusnine): Pdeathsig is only supported on Linux. Somehow, make sure
	// process cleanup happens as gracefully as possible.
	if s.display != "" {
		cmd.Env = append(cmd.Env, "DISPLAY=:"+s.display)
	}
	if s.xauthPath != "" {
		cmd.Env = append(cmd.Env, "XAUTHORITY="+s.xauthPath)
	}
	s.cmd = cmd
	return s, nil
}

func (s *Service) start(port int) error {
	if err := s.cmd.Start(); err != nil {
		return err
	}

	for i := 0; i < 30; i++ {
		time.Sleep(time.Second)
		resp, err := http.Get(s.addr + "/status")
		if err == nil {
			resp.Body.Close()
			switch resp.StatusCode {
			// Selenium <3 returned Forbidden and BadRequest. ChromeDriver and
			// Selenium 3 return OK.
			case http.StatusForbidden, http.StatusBadRequest, http.StatusOK:
				return nil
			}
		}
	}
	return fmt.Errorf("server did not respond on port %d", port)
}

// Stop shuts down the WebDriver service, and the X virtual frame buffer
// if one was started.
func (s *Service) Stop() error {
	// Selenium 3 stopped supporting the shutdown URL by default.
	// https://github.com/SeleniumHQ/selenium/issues/2852
	if s.shutdownURLPath == "" {
		if err := s.cmd.Process.Kill(); err != nil {
			return err
		}
	} else {
		resp, err := http.Get(s.addr + s.shutdownURLPath)
		if err != nil {
			return err
		}
		resp.Body.Close()
	}
	if err := s.cmd.Wait(); err != nil && err.Error() != "signal: killed" {
		return err
	}
	if s.xvfb != nil {
		return s.xvfb.Stop()
	}
	return nil
}

// FrameBuffer controls an X virtual frame buffer running as a background
// process.
type FrameBuffer struct {
	// Display is the X11 display number that the Xvfb process is hosting
	// (without the preceding colon).
	Display string
	// AuthPath is the path to the X11 authorization file that permits X clients
	// to use the X server. This is typically provided to the client via the
	// XAUTHORITY environment variable.
	AuthPath string

	cmd *exec.Cmd
}

// NewFrameBuffer starts an X virtual frame buffer running in the background.
//
// This is equivalent to calling NewFrameBufferWithOptions with an empty NewFrameBufferWithOptions.
func NewFrameBuffer() (*FrameBuffer, error) {
	return NewFrameBufferWithOptions(FrameBufferOptions{})
}

// NewFrameBufferWithOptions starts an X virtual frame buffer running in the background.
// FrameBufferOptions may be populated to change the behavior of the frame buffer.
func NewFrameBufferWithOptions(options FrameBufferOptions) (*FrameBuffer, error) {
	r, w, err := os.Pipe()
	if err != nil {
		return nil, err
	}
	defer r.Close()

	auth, err := ioutil.TempFile("", "selenium-xvfb")
	if err != nil {
		return nil, err
	}
	authPath := auth.Name()
	if err := auth.Close(); err != nil {
		return nil, err
	}

	// Xvfb will print the display on which it is listening to file descriptor 3,
	// for which we provide a pipe.
	arguments := []string{"-displayfd", "3", "-nolisten", "tcp"}
	if options.ScreenSize != "" {
		var screenSizeExpression = regexp.MustCompile(`^\d+x\d+(?:x\d+)$`)
		if !screenSizeExpression.MatchString(options.ScreenSize) {
			return nil, fmt.Errorf("invalid screen size: expected 'WxH[xD]', got %q", options.ScreenSize)
		}
		arguments = append(arguments, "-screen", "0", options.ScreenSize)
	}
	xvfb := exec.Command("Xvfb", arguments...)
	xvfb.ExtraFiles = []*os.File{w}

	// TODO(minusnine): plumb a way to set xvfb.Std{err,out} conditionally.
	// TODO(minusnine): Pdeathsig is only supported on Linux. Somehow, make sure
	// process cleanup happens as gracefully as possible.
	xvfb.Env = append(xvfb.Env, "XAUTHORITY="+authPath)
	if err := xvfb.Start(); err != nil {
		return nil, err
	}
	w.Close()

	type resp struct {
		display string
		err     error
	}
	ch := make(chan resp)
	go func() {
		bufr := bufio.NewReader(r)
		s, err := bufr.ReadString('\n')
		ch <- resp{s, err}
	}()

	var display string
	select {
	case resp := <-ch:
		if resp.err != nil {
			return nil, resp.err
		}
		display = strings.TrimSpace(resp.display)
		if _, err := strconv.Atoi(display); err != nil {
			return nil, errors.New("Xvfb did not print the display number")
		}
	case <-time.After(3 * time.Second):
		return nil, errors.New("timeout waiting for Xvfb")
	}

	xauth := exec.Command("xauth", "generate", ":"+display, ".", "trusted")
	xauth.Stderr = os.Stderr
	xauth.Stdout = os.Stdout
	xauth.Env = append(xauth.Env, "XAUTHORITY="+authPath)

	if err := xauth.Run(); err != nil {
		return nil, err
	}

	return &FrameBuffer{display, authPath, xvfb}, nil
}

// Stop kills the background frame buffer process and removes the X
// authorization file.
func (f FrameBuffer) Stop() error {
	if err := f.cmd.Process.Kill(); err != nil {
		return err
	}
	os.Remove(f.AuthPath) // best effort removal; ignore error
	if err := f.cmd.Wait(); err != nil && err.Error() != "signal: killed" {
		return err
	}
	return nil
}<|MERGE_RESOLUTION|>--- conflicted
+++ resolved
@@ -144,13 +144,8 @@
 
 // NewSeleniumService starts a Selenium instance in the background.
 func NewSeleniumService(jarPath string, port int, opts ...ServiceOption) (*Service, error) {
-<<<<<<< HEAD
 	cmd := exec.Command("java", "-jar", jarPath, "-port", strconv.Itoa(port))
-	s, err := newService(cmd, port, opts...)
-=======
-	cmd := newExecCommand("java", "-jar", jarPath, "-port", strconv.Itoa(port))
 	s, err := newService(cmd, "/wd/hub", port, opts...)
->>>>>>> 31a4f14a
 	if err != nil {
 		return nil, err
 	}
